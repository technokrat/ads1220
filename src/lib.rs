#![no_std]

use cortex_m::asm;
use embedded_hal::{blocking::spi::Transfer, digital::v2::OutputPin};

enum Command {
    Reset = 0b0000_0110,
    Start = 0b0000_1000,
    Pwdn = 0b0000_0010,
    Rdata = 0b0001_0000,
    Rreg = 0b0010_0000,
    Wreg = 0b0100_0000,
}

/// A macro to create enums for bitfield fields easily.
macro_rules! benum {
    {
        $(#[$outer:meta])*
        pub enum $name:ident {
            $(
                $(#[$inner:meta])*
                $variant:ident => $value:literal
            ),+ $(,)?
        }
    } => {
        #[derive(Debug,Clone,Copy)]
        $(#[$outer])*
        pub enum $name {
            $(
                $(#[$inner])*
                $variant = $value
            ),+
        }

        impl From<u8> for $name {
            fn from(value: u8) -> Self {
                match value {
                    $($value => $name::$variant,)+
                    _ => unreachable!(),
                }
            }
        }

        impl From<$name> for u8 {
            fn from(value: $name) -> Self {
                value as u8
            }
        }
    };
}

benum!(
    /// Configures the mux of the ADS1220.
    pub enum Mux {
        /// AINP = AIN0, AINN = AIN1 (default)
        Ain0Ain1 => 0b0000,
        /// AINP = AIN0, AINN = AIN2
        Ain0Ain2 => 0b0001,
        /// AINP = AIN0, AINN = AIN3
        Ain0Ain3 => 0b0010,
        /// AINP = AIN1, AINN = AIN2
        Ain1Ain2 => 0b0011,
        /// AINP = AIN1, AINN = AIN3
        Ain1Ain3 => 0b0100,
        /// AINP = AIN2, AINN = AIN3
        Ain2Ain3 => 0b0101,
        /// AINP = AIN1, AINN = AIN0
        Ain1Ain0 => 0b0110,
        /// AINP = AIN3, AINN = AIN2
        Ain3Ain2 => 0b0111,
        /// AINP = AIN0, AINN = AVSS
        Ain0Avss => 0b1000,
        /// AINP = AIN1, AINN = AVSS
        Ain1Avss => 0b1001,
        /// AINP = AIN2, AINN = AVSS
        Ain2Avss => 0b1010,
        /// AINP = AIN3, AINN = AVSS
        Ain3Avss => 0b1011,
        /// (V(REFPx) – V(REFNx)) / 4 monitor (PGA bypassed)
        Vref4 => 0b1100,
        /// (AVDD – AVSS)/ 4 monitor (PGA bypassed)
        AvddAvss4 => 0b1101,
        /// AINP and AINN shorted to (AVDD+ AVSS) / 2
        AvddAvss2 => 0b1110,
        /// Do not use.
        _Reserved => 0b1111,
    }
);

benum!(
    /// Configures the gain of the ADS1220.
    pub enum Gain {
        /// Gain = 1 (default)
        X1 => 0b000,
        /// Gain = 2
        X2 => 0b001,
        /// Gain = 4
        X4 => 0b010,
        /// Gain = 8
        X8 => 0b011,
        /// Gain = 16
        X16 => 0b100,
        /// Gain = 32
        X32 => 0b101,
        /// Gain = 64
        X64 => 0b110,
        /// Gain = 128
        X128 => 0b111,
    }
);

bitfield::bitfield! {
    /// Configuration Register 0 of the ADS1220.
    pub struct Config0(u8);
    impl Debug;
    /// Configures the mux of the ADS1220.
    pub from into Mux, mux, set_mux: 7, 4;
    /// Configures the gain of the ADS1220.
    pub from into Gain, gain, set_gain: 3, 1;
    /// If set to `true` the PGA of the ADS1220 is bypassed.
    pub pga_bypass, set_pga_bypass: 0;
}

benum!(
    /// Configures the data rate of the ADS1220.
    ///
    /// The DR enum varian is different depending on what the operating mode is.
    pub enum DataRate {
        /// Normal mode 20 SPS, DC mode 5 SPS, Turbo mode 40 SPS.
        Sps20_5_40 => 0b000,
        /// Normal mode 45 SPS, DC mode 11.25 SPS, Turbo mode 90 SPS.
        Sps45_11_90 => 0b001,
        /// Normal mode 90 SPS, DC mode 22.5 SPS, Turbo mode 180 SPS.
        Sps90_22_180 => 0b010,
        /// Normal mode 175 SPS, DC mode 44 SPS, Turbo mode 350 SPS.
        Sps175_44_350 => 0b011,
        /// Normal mode 330 SPS, DC mode 82.5 SPS, Turbo mode 660 SPS.
        Sps330_82_660 => 0b100,
        /// Normal mode 600 SPS, DC mode 150 SPS, Turbo mode 1200 SPS.
        Sps600_150_1200 => 0b101,
        /// Normal mode 1000 SPS, DC mode 250 SPS, Turbo mode 2000 SPS.
        Sps1000_250_2000 => 0b110,
        /// Do not use.
        _Reserved => 0b111,
    }
);

benum!(
    /// Configures the data rate of the ADS1220.
    pub enum OperatingMode {
        ///  Normal mode (256-kHz modulator clock, default)
        Normal => 0b00,
        /// Duty-cycle mode (internal duty cycle of 1:4)
        DutyCycle => 0b01,
        /// Turbo mode (512-kHz modulator clock)
        Turbo => 0b10,
        /// Do not use.
        _Reserved => 0b11,
    }
);

benum!(
    /// Configures the conversion mode of the ADS1220.
    pub enum ConversionMode {
        /// Does a single conversion and stops after it is done.
        /// A new conversion has to be started manually afterwards.
        SingleShot => 0b00,
        /// Does a conversion and starts a new one after it is done.
        Continuous => 0b01,
    }
);

bitfield::bitfield! {
    /// Configuration Register 1 of the ADS1220.
    pub struct Config1(u8);
    impl Debug;
    /// Configures the data rate of the AD1220.
    ///
    /// The data rate variants have different meanings depending on the operationg mode.
    pub from into DataRate, dr, set_dr: 7,5;
    /// COnfigures the operating mode of the AD1220.
    pub from into OperatingMode, operating_mode, set_operating_mode: 4,3;
    /// Configures the conversion mode of the AD1220.
    pub from into ConversionMode, conversion_mode, set_conversion_mode: 2,2;
    /// This bit enables the internal temperature sensor and puts the device in temperature sensor mode.
    /// The settings of configuration register 0 have no effect and the device uses the internal reference for measurement when temperature sensor mode is enabled.
    pub temperature_sensor_enabled, set_enable_temperature_sensor_enabled: 1;
    /// This bit controls the 10-µA, burn-out current sources.
    /// The burn-out current sources can be used to detect sensor faults such as wire breaks and shorted sensors.
    pub burnot_current_sources_enabled, set_burnot_current_sources_enabled: 0;
}

benum!(
    /// Configures the data rate of the ADS1220.
    pub enum VoltageReference {
        /// Internal 2.048-V reference selected (default).
        Internal => 0b00,
        /// External reference selected using dedicated REFP0 and REFN0 inputs.
        ExternalRef0 => 0b01,
        /// External reference selected using AIN0/REFP1 and AIN3/REFN1 inputs.
        ExternalRef1 => 0b10,
        /// Analog supply (AVDD – AVSS) used as reference.
        Analog => 0b11,
    }
);

benum!(
    /// Configures the 50/60Hz rejection FIR filter of the ADS1220.
    pub enum FirConfiguration {
        /// No 50-Hz or 60-Hz rejection (default)
        Off => 0b00,
        /// Simultaneous 50-Hz and 60-Hz rejection
        Both => 0b01,
        /// 50-Hz rejection only
        Hz50 => 0b10,
        /// 50-Hz rejection only
        Hz60 => 0b11,
    }
);

benum!(
    /// Configures the low side power switch of the ADS1220.
    pub enum PowerSwitchConfig {
        /// Switch is always open.
        Open => 0b00,
        /// Switch automatically closes when the START/SYNC command is sent and opens when the POWERDOWN command is issued.
        Auto => 0b01,
    }
);

benum!(
    /// Configures the current for both IDAC1 and IDAC2 excitation current sources of the ADS1220.
    pub enum CurrentSetting {
        /// Off (default)
        Off => 0b000,
        /// 10 uA
        A10 => 0b001,
        /// 50 uA
        A50 => 0b010,
        /// 100 uA
        A100 => 0b011,
        /// 250 uA
        A250 => 0b100,
        /// 500 uA
        A500 => 0b101,
        /// 10000 uA
        A1000 => 0b110,
        /// 1500 uA
        A1500 => 0b111,
    }
);

bitfield::bitfield! {
    /// Configuration Register 2 of the ADS1220.
    pub struct Config2(u8);
    impl Debug;
    pub from into VoltageReference, vref, set_vref: 7,6;
    pub from into FirConfiguration, fir, set_fir: 5,4;
    pub from into PowerSwitchConfig, psw, set_psw: 3,3;
    pub from into CurrentSetting, idac, set_idac: 2,0;
}

benum!(
    /// Configures the channel for IDACn, where n is 1 or 2, of the ADS1220.
    pub enum Imux {
        /// IDACn disabled (default)
        Disabled => 0b000,
        /// IDACn connected to AIN0/REFP1
        Ain0 => 0b001,
        /// IDACn connected to AIN1
        Ain1 => 0b010,
        /// IDACn connected to AIN2
        Ain2 => 0b011,
        /// IDACn connected to AIN3/REFN1
        Ain3 => 0b100,
        /// IDACn connected to REFP0
        RefP0 => 0b101,
        /// IDACn connected to REFN1
        RefN1 => 0b110,
        _Reserved => 0b111,
    }
);

benum!(
    /// Configures the channel for IDACn, where n is 1 or 2, of the ADS1220.
    pub enum Drdy {
        ///  Only the dedicated DRDY pin is used to indicate when data are ready (default).
        Only => 0b000,
        /// Data ready is indicated simultaneously on DOUT/DRDY and DRDY.
        Both => 0b001,
    }
);

bitfield::bitfield! {
    pub struct Config3(u8);
    impl Debug;
    pub from into Imux, i1mux, set_i1mux: 7,5;
    pub from into Imux, i2mux, set_i2mux: 4,2;
    pub from into Drdy, drdym, set_drdym: 1,1;
}

/// A trait to mark a register config struct of the ADS1220 with the corresponding address.
pub trait Register {
    const ADDRESS: u8;
}

/// Implements the register trait for a register.
macro_rules! register {
    ( $reg:tt, $addr:expr ) => {
        impl Register for $reg {
            const ADDRESS: u8 = $addr;
        }

        impl From<u8> for $reg {
            fn from(value: u8) -> $reg {
                $reg(value)
            }
        }

        impl From<$reg> for u8 {
            fn from(value: $reg) -> u8 {
                value.0
            }
        }
    };
}

register!(Config0, 0);
register!(Config1, 1);
register!(Config2, 2);
register!(Config3, 3);

/// Implements a shortcut command for the ADS1220.
macro_rules! fast_command {
    ( $name:tt, $cmd:expr ) => {
        #[allow(dead_code)]
        pub fn $name(&mut self) -> Result<(), Ads1220Error<<SPI as Transfer<u8>>::Error>> {
            self.transfer($cmd as u8, &mut [])?;
            Ok(())
        }
    };
}

/// Describes an ADS1220 error. Currently this just wraps an SPI errors.
#[derive(Debug)]
pub enum Ads1220Error<E> {
    Spi(E),
}

impl<E> From<E> for Ads1220Error<E> {
    fn from(error: E) -> Self {
        Ads1220Error::Spi(error)
    }
}

/// An abstraction over the ADC1220 4-Channel 2-kSPS, 24bit ADC.
pub struct Ads1220<SPI, NCS>
where
    SPI: Transfer<u8>,
    <SPI as Transfer<u8>>::Error: core::fmt::Debug,
    NCS: OutputPin,
{
    spi: SPI,
    ncs: NCS,
}

<<<<<<< HEAD
/// Calculate the Config1::DataRate from a given sasmple rate
pub fn datarate_from_samplerate(sample_rate: f32, operating_mode: OperatingMode) -> Result<DataRate,()> {
    let sample_rate: f32 = match operating_mode {
        OperatingMode::Normal => 1.0,
        OperatingMode::DutyCycle => sample_rate * 4.0,
        OperatingMode::Turbo => (sample_rate+1.0)/2.0,
        _ => {return Err(())},
    };
    
    match sample_rate as u32 {
        i if i < 20 => Ok(DataRate::Sps20_5_40),
        i if i < 45 => Ok(DataRate::Sps45_11_90),
        i if i < 90 => Ok(DataRate::Sps90_22_180),
        i if i < 175 => Ok(DataRate::Sps175_44_350),
        i if i < 330 => Ok(DataRate::Sps330_82_660),
        i if i < 600 => Ok(DataRate::Sps600_150_1200),
        i if i < 1000 => Ok(DataRate::Sps1000_250_2000),
        _ => Err(()),
    }
}
/// Calculate the samplerate from a given data rate
pub fn samplerate_from_datarate(data_rate: DataRate, operating_mode: OperatingMode) -> Result<u32,()> {
    let normal: u32 = match data_rate {
        DataRate::Sps20_5_40 => 20,
        DataRate::Sps45_11_90 => 45,
        DataRate::Sps90_22_180 => 90,
        DataRate::Sps175_44_350 => 175,
        DataRate::Sps330_82_660 => 330,
        DataRate::Sps600_150_1200 => 600,
        DataRate::Sps1000_250_2000 => 1000,
        _ => {return Err(());},
    };
    
    Ok(match operating_mode {
        OperatingMode::Normal => normal,
        OperatingMode::DutyCycle => (normal+2)/4,
        OperatingMode::Turbo => normal*2,
        _ => {return Err(());}
    })
}
=======
/// Calculate the Config1::DataRate from a given sample rate.
pub fn datarate_from_samplerate(sample_rate: f32, om: OperatingMode) -> Result<DataRate,()> {
    let multiplier: f32 = match om {
        OperatingMode::Normal => 1.0,
        OperatingMode::DutyCycle => 0.25,
        OperatingMode::Turbo => 2.0,
        _ => {return Err(())},
    };
    
    match sample_rate * multiplier {
        i if i < 20.0 => Ok(DataRate::Sps20_5_40),
        i if i < 45.0 => Ok(DataRate::Sps45_11_90),
        i if i < 90.0 => Ok(DataRate::Sps90_22_180),
        i if i < 175.0 => Ok(DataRate::Sps175_44_350),
        i if i < 330.0 => Ok(DataRate::Sps330_82_660),
        i if i < 600.0 => Ok(DataRate::Sps600_150_1200),
        i if i < 1000.0 => Ok(DataRate::Sps1000_250_2000),
        _ => Err(()),
    }
}
>>>>>>> d772d5f3

impl<SPI, NCS> Ads1220<SPI, NCS>
where
    SPI: Transfer<u8>,
    <SPI as Transfer<u8>>::Error: core::fmt::Debug,
    NCS: OutputPin,
{
    /// Creates a new handle to control an ADS1220.
    /// Expects a handle to an SPI bus and a chip select pin.
    /// This drives the chip select pin high on creation.
    pub fn new(spi: SPI, mut ncs: NCS) -> Self {
        ncs.set_high().ok();
        Self { spi, ncs }
    }

    /// Transfers a command and a respective payload.
    /// This also manipulates the CS pin correctly, no matter the outcome of the transfer.
    fn transfer(
        &mut self,
        command: u8,
        result: &mut [u8],
    ) -> Result<(), Ads1220Error<<SPI as Transfer<u8>>::Error>> {
        self.select();

        let command = &mut [command];
        let r = self
            .spi
            .transfer(command)
            .and_then(|_| self.spi.transfer(result));

        self.deselect();
        r.map(|_| ()).map_err(From::from)
    }

    /// Sets the CS pin low.
    fn select(&mut self) {
        self.ncs.set_low().ok();
    }

    /// Sets the CS pin high.
    fn deselect(&mut self) {
        self.ncs.set_high().ok();
    }

    fast_command!(start, Command::Start);
    fast_command!(reset, Command::Reset);
    fast_command!(powerdown, Command::Pwdn);

    /// Reads the current aquisition from the ADC as a u32.
    pub fn data_u32(&mut self) -> Result<u32, Ads1220Error<<SPI as Transfer<u8>>::Error>> {
        let mut buf: [u8; 4] = [0; 4];
        self.transfer(Command::Rdata as u8, &mut buf[1..4])?;
        Ok(u32::from_be_bytes(buf))
    }

    /// Reads the current aquisition from the ADC as an i32.
    pub fn data_i32(&mut self) -> Result<i32, Ads1220Error<<SPI as Transfer<u8>>::Error>> {
        let data = self.data_u32()? as i32;
        // Convert signed 24bit to signed 32bit
        let bits = 24;
        let m: i32 = 1 << (bits - 1);
        Ok((data ^ m) - m)
    }

    /// Reads the current aquisition from the ADC as an f32.
    pub fn data_f32(&mut self) -> Result<f32, Ads1220Error<<SPI as Transfer<u8>>::Error>> {
        let d = self.data_i32()? as f32;
        Ok((d / ((2_u32.pow(23)) as f32)))
    }

    /// Writes a config register of the ADS1220.
    pub fn set_config<C: Register + Into<u8>>(
        &mut self,
        config0: C,
    ) -> Result<(), Ads1220Error<<SPI as Transfer<u8>>::Error>> {
        self.transfer(
            (Command::Wreg as u8) | ((C::ADDRESS) << 2) | 0,
            &mut [config0.into()],
        )?;
        Ok(())
    }

    /// Reads a config register of the ADS1220.
    pub fn get_config<C: Register + From<u8>>(
        &mut self,
    ) -> Result<C, Ads1220Error<<SPI as Transfer<u8>>::Error>> {
        let mut buf = [0];
        self.transfer(
            (Command::Rreg as u8) | ((C::ADDRESS as u8) << 2) | 0,
            &mut buf,
        )?;
        Ok(C::from(buf[0]))
    }
}<|MERGE_RESOLUTION|>--- conflicted
+++ resolved
@@ -364,8 +364,7 @@
     ncs: NCS,
 }
 
-<<<<<<< HEAD
-/// Calculate the Config1::DataRate from a given sasmple rate
+/// Calculate the Config1::DataRate from a given sample rate.
 pub fn datarate_from_samplerate(sample_rate: f32, operating_mode: OperatingMode) -> Result<DataRate,()> {
     let sample_rate: f32 = match operating_mode {
         OperatingMode::Normal => 1.0,
@@ -385,7 +384,8 @@
         _ => Err(()),
     }
 }
-/// Calculate the samplerate from a given data rate
+
+/// Calculate the samplerate from a given data rate.
 pub fn samplerate_from_datarate(data_rate: DataRate, operating_mode: OperatingMode) -> Result<u32,()> {
     let normal: u32 = match data_rate {
         DataRate::Sps20_5_40 => 20,
@@ -405,28 +405,6 @@
         _ => {return Err(());}
     })
 }
-=======
-/// Calculate the Config1::DataRate from a given sample rate.
-pub fn datarate_from_samplerate(sample_rate: f32, om: OperatingMode) -> Result<DataRate,()> {
-    let multiplier: f32 = match om {
-        OperatingMode::Normal => 1.0,
-        OperatingMode::DutyCycle => 0.25,
-        OperatingMode::Turbo => 2.0,
-        _ => {return Err(())},
-    };
-    
-    match sample_rate * multiplier {
-        i if i < 20.0 => Ok(DataRate::Sps20_5_40),
-        i if i < 45.0 => Ok(DataRate::Sps45_11_90),
-        i if i < 90.0 => Ok(DataRate::Sps90_22_180),
-        i if i < 175.0 => Ok(DataRate::Sps175_44_350),
-        i if i < 330.0 => Ok(DataRate::Sps330_82_660),
-        i if i < 600.0 => Ok(DataRate::Sps600_150_1200),
-        i if i < 1000.0 => Ok(DataRate::Sps1000_250_2000),
-        _ => Err(()),
-    }
-}
->>>>>>> d772d5f3
 
 impl<SPI, NCS> Ads1220<SPI, NCS>
 where
